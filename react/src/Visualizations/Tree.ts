import 'd3-transition'; // must be imported before selection
import { extent, sum } from 'd3-array';
import { dispatch } from 'd3-dispatch';
import { D3DragEvent, drag, DragBehavior } from 'd3-drag';
import { format } from 'd3-format';
import { ScaleLinear, scaleLinear } from 'd3-scale';
import { BaseType, select, selectAll, Selection } from 'd3-selection';
import { arc, pie, PieArcDatum, pointRadial } from 'd3-shape';
import { zoom } from 'd3-zoom';
import { carToRadius, carToTheta, formatDistance, squared } from '../util';
import { isLinkNode, TMCHierarchyPointNode, TMCHiearchyLink } from '../types';
import { ClickPruner } from '../redux/pruneSlice';
import {
    ColorScaleVariant,
    Scales,
    ToggleableDisplayElements,
} from '../redux/displayConfigSlice';

const noop = () => null;

/* re-exporting for backend */
export const d3select = select;

type Point = [number, number];

/**
 *
 * @param d Offset length
 * @param m Slope of intersecting line
 * @returns [x,y] Absolute value of offsets for a line of length `d` perpendicular to a line with slope `m`
 */
const getPerpendicularOffsetCoords = (d: number, m: number): Point => {
    /* Pyth. theorum */

    const invertedSlope = -1 / m;

    const xOffset = Math.sqrt(squared(d) / (squared(invertedSlope) + 1));
    const yOffset = Math.sqrt(squared(d) - squared(xOffset));

    return [xOffset, yOffset];
};

const getSlope = (p1: Point, p2: Point) => (p2[1] - p1[1]) / (p2[0] - p1[0]);

/**
 * Get the "left" half the base
 *
 * @param midpoint the midpoint of the trapezoid base
 * @param m the slope to which the base will be perpendicular
 * @param offsets the x and y offsets for the perpendicular sides
 * @returns [x,y]
 */
const getSideA = (midpoint: Point, m: number, offsets: Point): Point => {
    const [midx, midy] = midpoint;
    const [offsetX, offsetY] = offsets;
    /* b/c chart "grows" outward from the center, x offsets will always be +/-, but y will differ with slope */
    const retX = midx - offsetX;
    const retY = m > 0 ? midy + offsetY : midy - offsetY;
    return [retX, retY];
};

/**
 * Get the "right" half of the base
 *
 * @param midpoint the midpoint of the trapezoid base
 * @param m the slope to which the base will be perpendicular
 * @param offsets the x and y offsets for the perpendicular sides
 * @returns [x,y]
 */
const getSideB = (midpoint: Point, m: number, offsets: Point): Point => {
    const [midx, midy] = midpoint;
    const [offsetX, offsetY] = offsets;
    const retX = midx + offsetX;
    const retY = m > 0 ? midy - offsetY : midy + offsetY;

    return [retX, retY];
};

/**
 *
 * @param point midpoint of trapezoid base
 * @param offsets length of base / 2
 * @param m slope of line to which base is perpendicular
 * @returns [[x1,y1],[x2,y2]]
 */
const getBaseCoordsFromOffset = (
    point: Point,
    offsets: Point,
    m: number
): [Point, Point] => {
    const aSide = getSideA(point, m, offsets);
    const bSide = getSideB(point, m, offsets);
    return [aSide, bSide];
};

/**
 *
 * @param p1 Coordinates of point A
 * @param p2 Coordinates of point B
 * @param offsetLengthP1 Length of trap. base 1, drawn through point 1 and perpendicular to AB
 * @param offsetLengthP2 Length of trap. base 2, drawn through point 2 and perpendicular to AB
 * @returns Array of coordinates that can be stringified and passed to the polygon `points` attribute
 */
const drawScaledTrapezoid = (
    p1: Point,
    p2: Point,
    offsetLengthP1: number,
    offsetLengthP2: number
): [Point, Point, Point, Point] => {
    /* Calculate slope  */
    const m = getSlope(p1, p2);

    /* get distance from each point on perpendicular slope */
    const p1Offsets = getPerpendicularOffsetCoords(offsetLengthP1, m);
    const p2Offsets = getPerpendicularOffsetCoords(offsetLengthP2, m);

    const base1Coords = getBaseCoordsFromOffset(p1, p1Offsets, m);
    const base2Coords = getBaseCoordsFromOffset(p2, p2Offsets, m);

    /* reverse to keep shape open */
    base2Coords.reverse();

    return [...base1Coords, ...base2Coords];
};

/* For distance markers */
const arcPath = arc()({
    innerRadius: 20,
    outerRadius: 20,
    startAngle: 0,
    endAngle: Math.PI * 2,
});

/**
 *
 * @param data Array of nodes that have been split for each feature label, so there is one node per label/feature
 *              this is so we can pass each slice to the color function without angering typescript
 * @param key the field to be passed to the color scale
 */
const makePie = (data: TMCHierarchyPointNode[], key: ColorScaleVariant) =>
    pie<TMCHierarchyPointNode>().value(
        d => Object.values(d.data[key])[0].quantity || 1
    )(data);

const getPie = (d: PieArcDatum<TMCHierarchyPointNode>, outerRadius: number) =>
    arc()({
        innerRadius: 0,
        outerRadius,
        ...d,
    }) || '';

const attachToolTip = () => {
    const tt = select('body')
        .append('div')
        .attr('class', 'tooltip')
        .style('z-index', 999)
        .style('position', 'absolute')
        .style('background-color', 'black')
        .style('font-size', '10px')
        .style('color', 'white')
        .style('border-radius', '5px')
        .style('visibility', 'hidden')
        .style('padding', '5px');

    const innerContainer = tt.append('div').attr('class', 'inner');

    innerContainer
        .append('div')
        .attr('class', 'heading')
        .style('display', 'block')
        .append('ul')
        .style('list-style-type', 'none')
        .style('margin', '0px')
        .style('padding', '5px')
        .style('border-bottom', 'solid white thin');

    const detailContainer = innerContainer
        .append('div')
        .attr('class', 'detail')
        .style('display', 'flex');

    detailContainer
        .append('div')
        .attr('class', 'label')
        .append('ul')
        .style('list-style-type', 'none')
        .style('margin', '0px')
        .style('padding', '5px');

    detailContainer
        .append('div')
        .attr('class', 'features')
        .append('ul')
        .style('list-style-type', 'none')
        .style('margin', '0px')
        .style('padding', '5px');
};

const showToolTip = (data: TMCHierarchyPointNode, e: MouseEvent) => {
    const cellCount = sum(
        Object.values(data.data.labelCount).map(v => v.quantity)
    );
    const f = format('.1%');

    const container = select('.tooltip')
        .style('left', `${e.pageX + 15}px`)
        .style('top', `${e.pageY - 15}px`)
        .style('visibility', 'visible');

    const inner = container.select('.inner');

    const detail = container.select('.detail');

    const headingContainer = inner.select('div.heading ul');

    headingContainer
        .selectAll('li')
        .data([
            ['Node Id', data.data.nodeId],
            [
                'Distance',
                data.data.distance
                    ? formatDistance(data.data.distance)
                    : 'null',
            ],
            ['Observation Count', data.value!.toLocaleString()],
        ])
        .join('li')
        .attr('class', 'heading-value')
        .html(d => `<strong>${d[0]}:&nbsp;</strong> ${d[1]}`);

    const labelContainer = detail.select('div.label ul');

    labelContainer
        .selectAll('li.item')
        .data(
            Object.values(data.data.labelCount).sort((a, b) =>
                a.quantity < b.quantity ? 1 : -1
            ),
            Math.random
        )
        .join('li')
        .attr('class', 'item')
        .each(function (v) {
            const s = select(this).append('span');
            const strong = s.append('strong');
            strong.html(`${v.scaleKey}: `);
            const val = s.append('span');
            val.html(f(v.quantity / cellCount));
        });

    if (Object.keys(data.data.featureHiLos).length) {
        labelContainer.style('border-right', 'thin white solid');
    } else {
        labelContainer.style('border-right', 'none');
    }

    const featuresContainer = detail.select('div.features ul');

    featuresContainer
        .selectAll('li.item')
        .data(
            Object.values(data.data.featureHiLos).sort((a, b) =>
                a.quantity < b.quantity ? 1 : -1
            ),
            Math.random
        )
        .join('li')
        .attr('class', 'item')
        .each(function (d) {
            const s = select(this).append('span');
            const strong = s.append('strong');
            strong.html(`${d.scaleKey}: `);
            const val = s.append('span');
            val.html(d.quantity.toLocaleString());
        });
};

const makeLinkId = (link: TMCHiearchyLink) =>
    `${link.source.data.nodeId}-${link.target.data.nodeId}-${!!link.source
        .children}`;

const deltaBehavior = dispatch('nodeDelta', 'linkDelta');

interface TreeScales {
    branchSizeScale: ScaleLinear<number, number>;
    colorScaleWrapper: (node: TMCHierarchyPointNode) => string;
    pieScale: ScaleLinear<number, number>;
}

type ColorScaleKey = Scales['colorScale']['variant'];

interface ClickPruneCallbacks {
    addClickPrune: (pruner: ClickPruner) => void;
    removeClickPrune: (pruner: ClickPruner) => void;
}

interface DisplayContext {
    clickPruneHistory: ClickPruner[];
    colorScaleKey: ColorScaleKey;
    scales: TreeScales;
    toggleableFeatures: ToggleableDisplayElements;
    visibleNodes: TMCHierarchyPointNode;
    width: number;
}

export interface TreeContext {
    displayContext: DisplayContext;
    clickPruneCallbacks?: ClickPruneCallbacks;
}
class RadialTree {
    branchDragBehavior: DragBehavior<SVGPolygonElement, any, any> | typeof noop;
    container: Selection<SVGGElement, unknown, HTMLElement, any>;
    context: TreeContext;
    distanceScale: ScaleLinear<number, number>;
<<<<<<< HEAD
    h = 1000;
=======
>>>>>>> 52a2a249
    linkContainer: Selection<SVGGElement, unknown, HTMLElement, unknown>;
    links?: Selection<SVGGElement, TMCHiearchyLink, any, any>;
    nodeDragBehavior:
        | DragBehavior<SVGGElement, TMCHierarchyPointNode, unknown>
        | typeof noop;
    nodes?: Selection<SVGGElement, TMCHierarchyPointNode, any, any>;
    nodeContainer: Selection<SVGGElement, unknown, HTMLElement, unknown>;
    svg: Selection<SVGSVGElement, unknown, HTMLElement, any>;
    serverSideMode = false;
    transitionTime = 250;
<<<<<<< HEAD
    constructor(ContextManager: ContextManager, selector: string) {
        const that = this;

        this.selector = selector;
=======
    constructor(
        context: TreeContext,
        selection: Selection<any, unknown, any, unknown>,
        serverSideMode = false
    ) {
        if (
            !serverSideMode &&
            (!context.clickPruneCallbacks?.addClickPrune ||
                !context.clickPruneCallbacks?.addClickPrune)
        ) {
            throw 'Prune callbacks missing!';
        }

        this.serverSideMode = serverSideMode;

        const that = this;
>>>>>>> 52a2a249

        this.context = context;

        this.svg = selection
            .append('svg')
            .attr('viewBox', [
                -this.context.displayContext.width / 2,
                -this.context.displayContext.width / 2,
                this.context.displayContext.width,
                this.context.displayContext.width,
            ]);

        this.container = this.svg
            .append('g')
            .attr('class', 'container')
            .attr('stroke-width', '1px');

        this.distanceScale = scaleLinear([0, 1]).domain(
            extent(
                this.context.displayContext.visibleNodes
                    .descendants()
                    .map(d => +(d.data.distance || 0))
            ) as [number, number]
        );

        this.linkContainer = this.container
            .append('g')
            .attr('class', 'link-container')
            .attr('fill', 'none');

        this.nodeContainer = this.container
            .append('g')
            .attr('class', 'node-container')
            .attr('stroke-opacity', 0.8);

        if (!this.serverSideMode) {
            attachToolTip();
            const zoomBehavior = zoom<SVGSVGElement, unknown>().on(
                'zoom',
                e => {
                    this.container.attr('transform', e.transform.toString());
                }
            );
            zoomBehavior(this.svg);
        }

        this.branchDragBehavior = this.serverSideMode
            ? noop
            : drag<SVGPolygonElement, any>()
                  .on(
                      'start',
                      function (
                          event: D3DragEvent<SVGGElement, TMCHiearchyLink, any>,
                          datum: TMCHiearchyLink
                      ) {
                          const targetNode = that.nodeContainer
                              .selectAll<SVGGElement, TMCHierarchyPointNode>(
                                  'g'
                              )
                              .filter(g => g.data.id === datum.target.data.id);

                          /* Get ids of all descendants of the target node */
                          const descIds = targetNode
                              .datum()
                              .descendants()
                              .map(d => d.data.nodeId);

                          const subtreeNodes = that.nodeContainer
                              .selectAll<SVGGElement, TMCHierarchyPointNode>(
                                  'g.node'
                              )
                              .filter(d => descIds.includes(d.data.nodeId));

                          const subtreeLinks = that.linkContainer
                              .selectAll<SVGGElement, TMCHiearchyLink>(
                                  'polygon'
                              )
                              .filter(
                                  d =>
                                      descIds.includes(d.target.data.nodeId) ||
                                      descIds.includes(d.source.data.nodeId)
                              );

                          deltaBehavior.on(
                              'linkDelta',
                              function (dx: number, dy: number) {
                                  subtreeNodes.attr('transform', function (d) {
                                      const { e: xt, f: yt } = select<any, any>(
                                          this
                                      )
                                          .node()
                                          .transform.baseVal.consolidate().matrix;

                                      const cart = pointRadial(d.x, d.y);

                                      const newX = cart[0] + dx;
                                      const newY = cart[1] + dy;

                                      // update the layout values while we're here (d3 gives in polar coordinates) to keep updates insync
                                      d.x = carToTheta(newX, newY);
                                      d.y = carToRadius(newX, newY);

                                      /* shift targetnode */
                                      return `translate(${
                                          xt + dx
                                      }, ${yt + dy})`;
                                  });

                                  /* redraw trapezoid link with updated coords*/
                                  subtreeLinks.attr(
                                      'points',
                                      (d: TMCHiearchyLink) =>
                                          drawScaledTrapezoid(
                                              pointRadial(
                                                  d.source.x,
                                                  d.source.y
                                              ),
                                              pointRadial(
                                                  d.target.x,
                                                  d.target.y
                                              ),
                                              that.context.displayContext.scales.branchSizeScale(
                                                  d.source.value!
                                              ),
                                              that.context.displayContext.scales.branchSizeScale(
                                                  d.target.value!
                                              )
                                          ).toString()
                                  );
                              }
                          );
                      }
                  )
                  .on(
                      'drag',
                      (
                          event: D3DragEvent<
                              SVGGElement,
                              TMCHierarchyPointNode,
                              any
                          >
                      ) => {
                          const { dx, dy } = event;
                          deltaBehavior.apply('linkDelta', undefined, [dx, dy]);
                      }
                  )
                  .on('end', () => deltaBehavior.on('linkDelta', null));

        this.nodeDragBehavior = serverSideMode
            ? noop
            : drag<SVGGElement, any>()
                  .on('start', (_, datum: TMCHierarchyPointNode) => {
                      const parentLink = that.linkContainer
                          .selectAll<SVGPolygonElement, TMCHiearchyLink>(
                              'polygon'
                          )
                          .filter(g => g.target.data.id === datum.data.id);

                      deltaBehavior.on('nodeDelta', (x: number, y: number) =>
                          parentLink.attr('points', d =>
                              drawScaledTrapezoid(
                                  pointRadial(d.source.x, d.source.y),
                                  [x, y],
                                  that.context.displayContext.scales.branchSizeScale(
                                      d.source.value!
                                  ),
                                  that.context.displayContext.scales.branchSizeScale(
                                      d.target.value!
                                  )
                              ).toString()
                          )
                      );
                  })
                  .on(
                      'drag',
                      function (
                          event: D3DragEvent<
                              SVGGElement,
                              TMCHierarchyPointNode,
                              any
                          >,
                          datum: TMCHierarchyPointNode
                      ) {
                          const { dx, dy } = event;
                          const { e: x, f: y } = select<any, any>(this)
                              .node()
                              .transform.baseVal.consolidate().matrix;

                          const car = pointRadial(datum.x, datum.y);

                          datum.x = carToTheta(dx + car[0], dy + car[1]);
                          datum.y = carToRadius(dx + car[0], dy + car[1]);

                          select(this).attr(
                              'transform',
                              `translate(${x + dx}, ${y + dy})`
                          );
                          deltaBehavior.apply('nodeDelta', undefined, [
                              dx + x,
                              dy + y,
                          ]);
                      }
                  )
                  .on('end', () => deltaBehavior.on('nodeDelta', null));
    }

    /* todo: why is add label scale not triggering rerender? why do nodes rerender every time? */
    renderLinks = (
        selection: Selection<SVGGElement, TMCHiearchyLink, any, unknown>
    ) => {
        const { branchSizeScale, colorScaleWrapper } =
            this.context.displayContext.scales;

        const gradients = this.container
            .selectAll<BaseType, TMCHiearchyLink>('linearGradient')
            .data(
                this.context.displayContext.visibleNodes.links(),
                //  (d: TMCHiearchyLink) =>
                //      `${makeLinkId(d)}-${this.colorScale.range().join(' ')}`
                () => Math.random()
            )
            .join('linearGradient')
            .attr('gradientUnits', 'userSpaceOnUse')
            .attr('x1', d => pointRadial(d.source.x, d.source.y)[0])
            .attr('y1', d => pointRadial(d.source.x, d.source.y)[1])
            .attr('x2', d => pointRadial(d.target.x, d.target.y)[0])
            .attr('y2', d => pointRadial(d.target.x, d.target.y)[1])
            .attr('id', d => `${d.source.data.id}-${d.target.data.id}`);

        gradients
            .append('stop')
            .attr('offset', '40%')
            .attr('stop-color', d => colorScaleWrapper(d.source));

        gradients
            .append('stop')
            .attr('offset', '85%')
            .attr('stop-color', d => colorScaleWrapper(d.target));

        return selection
            .selectAll<SVGPolygonElement, TMCHiearchyLink>('polygon.link')
            .data(
                d => [d],
                d => makeLinkId(d)
            )
            .join(
                enter => {
                    return enter
                        .append('polygon')
                        .attr('class', 'link')
                        .attr('points', d =>
                            drawScaledTrapezoid(
                                pointRadial(d.source.x, d.source.y),
                                pointRadial(d.source.x, d.source.y).map(
                                    d => d + 0.1
                                ) as Point,
                                0,
                                0
                            ).toString()
                        )
                        .call(this.branchDragBehavior)
                        .transition()
                        .delay(this.transitionTime * 2)
                        .duration(this.transitionTime)
                        .attr('points', d => {
                            return drawScaledTrapezoid(
                                pointRadial(d.source.x, d.source.y),
                                pointRadial(d.target.x, d.target.y),
                                branchSizeScale(d.source.value!),
                                branchSizeScale(d.target.value!)
                            ).toString();
                        });
                },

                update =>
                    update
                        .transition()
                        .delay(this.transitionTime)
                        .duration(this.transitionTime)
                        .attr('points', d =>
                            drawScaledTrapezoid(
                                pointRadial(d.source.x, d.source.y),
                                pointRadial(d.target.x, d.target.y),
                                branchSizeScale(d.source.value!),
                                branchSizeScale(d.target.value!)
                            ).toString()
                        ),
                exit =>
                    exit
                        .transition()
                        .duration(this.transitionTime)
                        .attr('points', d =>
                            drawScaledTrapezoid(
                                pointRadial(d.source.x, d.source.y),
                                pointRadial(d.source.x, d.source.y).map(
                                    d => d + 0.1
                                ) as Point,
                                0,
                                0
                            ).toString()
                        )
                        .remove()
            )
            .attr(
                'stroke',
                this.context.displayContext.toggleableFeatures.strokeVisible
                    ? 'black'
                    : 'none'
            )
            .attr(
                'fill',
                d => `url('#${d.source.data.id}-${d.target.data.id}')`
            );
    };

    registerClickHandlers = (
        selection:
            | Selection<SVGGElement, TMCHierarchyPointNode, any, any>
            | Selection<SVGGElement, TMCHiearchyLink, any, any>
    ) => {
        const that = this;
        selection.on('click', function (event, d) {
            let pruner: ClickPruner = {};
            const targetNodeId = isLinkNode(d)
                ? d.target.data.id
                : (d as TMCHierarchyPointNode).data.id;

            if (event.ctrlKey) {
                pruner = {
                    key: 'setRootNode',
                    value: targetNodeId,
                };
            } else if (event.shiftKey) {
                pruner = {
                    key: 'setCollapsedNode',
                    value: targetNodeId,
                };
            }
            if (pruner.key) {
                that.context.clickPruneCallbacks!.addClickPrune(pruner);
            }
        });
    };

    render = () => {
        const that = this;

        const { colorScaleKey, scales, visibleNodes } =
            this.context.displayContext;

        const {
            distanceVisible,
            nodeCountsVisible,
            nodeIdsVisible,
            piesVisible,
            strokeVisible,
        } = this.context.displayContext.toggleableFeatures;

        const { branchSizeScale, colorScaleWrapper, pieScale } = scales;

        this.nodes = this.nodeContainer
            .selectAll<SVGGElement, TMCHierarchyPointNode>('g.node')
            .data(visibleNodes.descendants(), d => d.data.nodeId)
            .join(
                enter => {
                    return (
                        enter
                            .append('g')
                            .attr('class', 'node')
                            .attr('opacity', 0)
                            .attr(
                                'transform',
                                d => `translate(${pointRadial(d.x, d.y)})`
                            )
                            .on(
                                'mouseover',
                                (e: MouseEvent, d: TMCHierarchyPointNode) =>
                                    showToolTip(d, e)
                            )
                            .on('mouseout', () =>
                                selectAll('.tooltip').style(
                                    'visibility',
                                    'hidden'
                                )
                            )
                            .transition()
                            //.delay(this.transitionTime * 2)
                            .duration(this.transitionTime)
                            .attr('opacity', 1)
                            .each(function (d) {
                                if (!d.children) {
                                    select<SVGGElement, TMCHierarchyPointNode>(
                                        this
                                    ).call(that.nodeDragBehavior);
                                } else {
                                    select(this).on('mousedown.drag', null);
                                }
                            })
                    );
                },
                update => {
                    return update
                        .transition()
                        .delay(this.transitionTime)
                        .duration(this.transitionTime)
                        .attr(
                            'transform',
                            d => `translate(${pointRadial(d.x, d.y)})`
                        )
                        .each(function (d) {
                            if (!d.children) {
                                select<SVGGElement, TMCHierarchyPointNode>(
                                    this
                                ).call(that.nodeDragBehavior);
                            } else {
                                select(this).on('mousedown.drag', null);
                            }
                        });
                },
                exit => exit.remove()
            );

        this.nodes.call(this.registerClickHandlers);

        this.links = this.linkContainer
            .selectAll<SVGGElement, TMCHiearchyLink>('g.link')
            .data(visibleNodes.links(), d => makeLinkId(d))
            .join('g')
            .attr('class', 'link');

        this.links
            .call(this.renderLinks)
            .selectAll<SVGPolygonElement, TMCHiearchyLink>('polygon')
            .on('mouseover', (e: MouseEvent, d: TMCHiearchyLink) =>
                showToolTip(d.target, e)
            )
            .on('mouseout', () =>
                selectAll('.tooltip').style('visibility', 'hidden')
            )
            .attr('stroke', strokeVisible ? 'black' : 'none');

        this.links.call(this.registerClickHandlers);

        /* append nodes */
        this.nodes
            .selectAll<SVGPathElement, TMCHierarchyPointNode>('circle.node')
            //need to wrap datum to prevent d3 from calling Array.from() on node and returning all descendants!
            .data((d: TMCHierarchyPointNode) => [d])
            .join('circle')
            .attr('class', 'node')
            .attr('stroke', strokeVisible ? 'black' : 'none')
            .attr('fill', d => (d.children ? colorScaleWrapper(d) : null))
            .attr('r', d => (d.children ? branchSizeScale(d.value || 0) : 0));

        /* LEAF ADORNMENTS */

        /* pies */

        this.nodes
            .selectAll('g.pie')
            .data(d => [d])
            .join('g')
            .attr('class', 'pie')
            .style('cursor', 'pointer')
            .each(function (outer) {
                select(this)
                    .selectAll('path')
                    .attr('class', 'pie')
                    .data(
                        makePie(
                            Object.entries(outer.data[colorScaleKey]).map(
                                ([k, v]) => ({
                                    ...outer,
                                    data: {
                                        ...outer.data,
                                        [colorScaleKey]: { [k]: v },
                                    },
                                })
                            ),
                            colorScaleKey
                        ),

                        d =>
                            `${
                                Object.entries(
                                    (d as PieArcDatum<TMCHierarchyPointNode>)
                                        .data.data[colorScaleKey]
                                )[0][1].scaleKey
                            }-${outer.data.nodeId}-${outer.children}`
                    )
                    .join('path')
                    .attr('stroke', 'none')
                    .attr('d', d => {
                        return !outer.children
                            ? getPie(d, pieScale(outer.value!))
                            : '';
                    })
                    .attr('fill', d => {
                        return !outer.children ? colorScaleWrapper(d.data) : '';
                    });
            })
            .style('visibility', piesVisible ? 'visible' : 'hidden')
            .on('click', (event, d) => {
                if (event.shiftKey) {
                    const collapsed =
                        that.context.displayContext.clickPruneHistory.find(
                            p =>
                                p.key === 'setCollapsedNode' &&
                                p.value === d.data.id
                        );
                    if (collapsed) {
                        that.context.clickPruneCallbacks!.removeClickPrune(
                            collapsed
                        );
                    }

                    event.stopPropagation();
                }
            });

        /* Append distance arcs --> have to go on top of everything */
        this.nodes
            .selectAll<SVGGElement, TMCHierarchyPointNode>('path.distance')
            .data(
                d => [d],
                d => d.data.nodeId
            )
            .join('path')
            .on('mouseover', (e: MouseEvent, d: TMCHierarchyPointNode) =>
                showToolTip(d, e)
            )
            .on('mouseout', () =>
                selectAll('.tooltip').style('visibility', 'hidden')
            )
            .attr('class', 'distance')
            .style('visibility', distanceVisible ? 'visible' : 'hidden')
            .attr('d', d => (d.children ? arcPath : null))
            .transition()
            .delay(this.transitionTime)
            .duration(this.transitionTime)
            .attr('stroke', 'black')
            .attr('opacity', d => this.distanceScale(d.data.distance || 0));

        /* item counts */

        this.nodes
            .selectAll('text.node-count')
            .data(d => [d])
            .join('text')
            .style('cursor', 'pointer')
            .attr('class', 'node-count')
            .text(d => d.value!.toLocaleString())
            .attr('text-anchor', 'middle')
            .style('visibility', nodeCountsVisible ? 'visible' : 'hidden');

        /* node ids */
        this.nodes
            .selectAll<SVGTextElement, TMCHierarchyPointNode>('text.node-id')
            .data(d => [d])
            .join('text')
            .style('cursor', 'pointer')
            .attr('class', 'node-id')
            .text(d => d.data.nodeId)
            .attr('text-anchor', 'middle')
            .style('visibility', nodeIdsVisible ? 'visible' : 'hidden');
    };
}

export default RadialTree;<|MERGE_RESOLUTION|>--- conflicted
+++ resolved
@@ -313,10 +313,6 @@
     container: Selection<SVGGElement, unknown, HTMLElement, any>;
     context: TreeContext;
     distanceScale: ScaleLinear<number, number>;
-<<<<<<< HEAD
-    h = 1000;
-=======
->>>>>>> 52a2a249
     linkContainer: Selection<SVGGElement, unknown, HTMLElement, unknown>;
     links?: Selection<SVGGElement, TMCHiearchyLink, any, any>;
     nodeDragBehavior:
@@ -327,12 +323,6 @@
     svg: Selection<SVGSVGElement, unknown, HTMLElement, any>;
     serverSideMode = false;
     transitionTime = 250;
-<<<<<<< HEAD
-    constructor(ContextManager: ContextManager, selector: string) {
-        const that = this;
-
-        this.selector = selector;
-=======
     constructor(
         context: TreeContext,
         selection: Selection<any, unknown, any, unknown>,
@@ -349,7 +339,6 @@
         this.serverSideMode = serverSideMode;
 
         const that = this;
->>>>>>> 52a2a249
 
         this.context = context;
 
